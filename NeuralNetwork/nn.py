import pickle
import torch
import torch.nn as nn
import torch.optim as optim
from sklearn.model_selection import train_test_split
from imblearn.over_sampling import SMOTE
from sklearn.preprocessing import StandardScaler
<<<<<<< HEAD
import tensorflow as tf
import keras
from keras import layers
import numpy as np


def main():
    with open('repo/Dataset/df_train.pkl', 'rb') as f:
=======
from sklearn.metrics import accuracy_score, f1_score
import numpy as np


class SimpleNN(nn.Module):
    def __init__(self, input_size):
        super(SimpleNN, self).__init__()
        self.network = nn.Sequential(
            nn.Linear(input_size, 128),
            nn.ReLU(),
            nn.Dropout(0.3),
            nn.Linear(128, 64),
            nn.ReLU(),
            nn.Dropout(0.3),
            nn.Linear(64, 1),
            nn.Sigmoid()
        )

    def forward(self, x):
        return self.network(x)


def main():
    with open('./Dataset/df_train.pkl', 'rb') as f:
>>>>>>> 99f1a326
        df_train = pickle.load(f)

    X = df_train.drop(['Overhype'], axis=1)
    Y = df_train['Overhype'].apply(lambda x: x if x in [0, 1] else 0)

    scaler = StandardScaler()
    smote = SMOTE(random_state=42)

    X_resampled, Y_resampled = smote.fit_resample(X, Y)
    X_scaled = scaler.fit_transform(X_resampled)

    X_train, X_test, y_train, y_test = train_test_split(
        X_scaled, Y_resampled, test_size=0.2, random_state=42, stratify=Y_resampled
    )

    # Convert to tensors
    X_train_tensor = torch.tensor(X_train, dtype=torch.float32)
    y_train_tensor = torch.tensor(y_train.values, dtype=torch.float32).unsqueeze(1)
    X_test_tensor = torch.tensor(X_test, dtype=torch.float32)
    y_test_tensor = torch.tensor(y_test.values, dtype=torch.float32).unsqueeze(1)

    model = SimpleNN(input_size=X_train.shape[1])
    criterion = nn.BCELoss()
    optimizer = optim.Adam(model.parameters(), lr=0.001)

    # Training loop
    epochs = 50
    for epoch in range(epochs):
        model.train()
        optimizer.zero_grad()
        outputs = model(X_train_tensor)
        loss = criterion(outputs, y_train_tensor)
        loss.backward()
        optimizer.step()

<<<<<<< HEAD
    input_dim = X_train.shape[1]
    tf.random.set_seed(42)
    np.random.seed(42)

    print("Building model...")
    inputs = keras.Input(shape=(input_dim,))
    x = layers.Dense(128, activation="relu")(inputs)
    x = layers.Dropout(0.2)(x)
    x = layers.Dense(64, activation="relu")(x)
    x = layers.Dropout(0.2)(x)
    outputs = layers.Dense(1, activation="sigmoid")(x)

    model = keras.Model(inputs=inputs, outputs=outputs)

    model.compile(
        optimizer="adam",
        loss="binary_crossentropy",
        metrics=["accuracy"]
    )

    print("Training model...")
    history = model.fit(
        X_train, y_train,
        batch_size=64,
        epochs=5,
        validation_split=0.1,
        verbose=1
    )
=======
        if (epoch + 1) % 10 == 0:
            print(f"Epoch [{epoch + 1}/{epochs}], Loss: {loss.item():.4f}")

    # Evaluation
    model.eval()
    with torch.no_grad():
        preds = model(X_test_tensor)
        preds_class = (preds >= 0.5).float().squeeze().numpy()
        y_true = y_test_tensor.squeeze().numpy()

    acc = accuracy_score(y_true, preds_class)
    f1 = f1_score(y_true, preds_class, average='weighted')

    results = {"Accuracy": acc, "F1 Score": f1}
    print(results)

>>>>>>> 99f1a326

if __name__ == '__main__':
    main()<|MERGE_RESOLUTION|>--- conflicted
+++ resolved
@@ -1,11 +1,9 @@
 import pickle
-import torch
-import torch.nn as nn
-import torch.optim as optim
+from sklearn.metrics import accuracy_score, f1_score
+from sklearn.ensemble import RandomForestClassifier
 from sklearn.model_selection import train_test_split
 from imblearn.over_sampling import SMOTE
 from sklearn.preprocessing import StandardScaler
-<<<<<<< HEAD
 import tensorflow as tf
 import keras
 from keras import layers
@@ -14,32 +12,6 @@
 
 def main():
     with open('repo/Dataset/df_train.pkl', 'rb') as f:
-=======
-from sklearn.metrics import accuracy_score, f1_score
-import numpy as np
-
-
-class SimpleNN(nn.Module):
-    def __init__(self, input_size):
-        super(SimpleNN, self).__init__()
-        self.network = nn.Sequential(
-            nn.Linear(input_size, 128),
-            nn.ReLU(),
-            nn.Dropout(0.3),
-            nn.Linear(128, 64),
-            nn.ReLU(),
-            nn.Dropout(0.3),
-            nn.Linear(64, 1),
-            nn.Sigmoid()
-        )
-
-    def forward(self, x):
-        return self.network(x)
-
-
-def main():
-    with open('./Dataset/df_train.pkl', 'rb') as f:
->>>>>>> 99f1a326
         df_train = pickle.load(f)
 
     X = df_train.drop(['Overhype'], axis=1)
@@ -55,27 +27,6 @@
         X_scaled, Y_resampled, test_size=0.2, random_state=42, stratify=Y_resampled
     )
 
-    # Convert to tensors
-    X_train_tensor = torch.tensor(X_train, dtype=torch.float32)
-    y_train_tensor = torch.tensor(y_train.values, dtype=torch.float32).unsqueeze(1)
-    X_test_tensor = torch.tensor(X_test, dtype=torch.float32)
-    y_test_tensor = torch.tensor(y_test.values, dtype=torch.float32).unsqueeze(1)
-
-    model = SimpleNN(input_size=X_train.shape[1])
-    criterion = nn.BCELoss()
-    optimizer = optim.Adam(model.parameters(), lr=0.001)
-
-    # Training loop
-    epochs = 50
-    for epoch in range(epochs):
-        model.train()
-        optimizer.zero_grad()
-        outputs = model(X_train_tensor)
-        loss = criterion(outputs, y_train_tensor)
-        loss.backward()
-        optimizer.step()
-
-<<<<<<< HEAD
     input_dim = X_train.shape[1]
     tf.random.set_seed(42)
     np.random.seed(42)
@@ -104,24 +55,7 @@
         validation_split=0.1,
         verbose=1
     )
-=======
-        if (epoch + 1) % 10 == 0:
-            print(f"Epoch [{epoch + 1}/{epochs}], Loss: {loss.item():.4f}")
 
-    # Evaluation
-    model.eval()
-    with torch.no_grad():
-        preds = model(X_test_tensor)
-        preds_class = (preds >= 0.5).float().squeeze().numpy()
-        y_true = y_test_tensor.squeeze().numpy()
-
-    acc = accuracy_score(y_true, preds_class)
-    f1 = f1_score(y_true, preds_class, average='weighted')
-
-    results = {"Accuracy": acc, "F1 Score": f1}
-    print(results)
-
->>>>>>> 99f1a326
 
 if __name__ == '__main__':
     main()