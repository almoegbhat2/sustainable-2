import pickle
import torch
import torch.nn as nn
import torch.optim as optim
from sklearn.model_selection import train_test_split
from imblearn.over_sampling import SMOTE
from sklearn.preprocessing import StandardScaler
from sklearn.metrics import accuracy_score, f1_score
<<<<<<< HEAD


class SimpleNN(nn.Module):
    def __init__(self, input_size):
        super(SimpleNN, self).__init__()
        self.network = nn.Sequential(
            nn.Linear(input_size, 128),
            nn.ReLU(),
            nn.Dropout(0.3),
            nn.Linear(128, 64),
            nn.ReLU(),
            nn.Dropout(0.3),
            nn.Linear(64, 1),
            nn.Sigmoid()
        )

    def forward(self, x):
        return self.network(x)
=======
import numpy as np
>>>>>>> ba6dd372


class SimpleNN(nn.Module):
    def __init__(self, input_size):
        super(SimpleNN, self).__init__()
        self.network = nn.Sequential(
            nn.Linear(input_size, 128),
            nn.ReLU(),
            nn.Dropout(0.3),
            nn.Linear(128, 64),
            nn.ReLU(),
            nn.Dropout(0.3),
            nn.Linear(64, 1),
            nn.Sigmoid()
        )

    def forward(self, x):
        return self.network(x)


def main():
    with open('./Dataset/df_train.pkl', 'rb') as f:
        df_train = pickle.load(f)

    X = df_train.drop(['Overhype'], axis=1)
    Y = df_train['Overhype'].apply(lambda x: x if x in [0, 1] else 0)

    scaler = StandardScaler()
    smote = SMOTE(random_state=42)

    X_resampled, Y_resampled = smote.fit_resample(X, Y)
    X_scaled = scaler.fit_transform(X_resampled)

    X_train, X_test, y_train, y_test = train_test_split(
        X_scaled, Y_resampled, test_size=0.2, random_state=42, stratify=Y_resampled
    )

    # Convert to tensors
    X_train_tensor = torch.tensor(X_train, dtype=torch.float32)
    y_train_tensor = torch.tensor(y_train.values, dtype=torch.float32).unsqueeze(1)
    X_test_tensor = torch.tensor(X_test, dtype=torch.float32)
    y_test_tensor = torch.tensor(y_test.values, dtype=torch.float32).unsqueeze(1)

    model = SimpleNN(input_size=X_train.shape[1])
    criterion = nn.BCELoss()
    optimizer = optim.Adam(model.parameters(), lr=0.001)

    # Training loop
    epochs = 50
    for epoch in range(epochs):
        model.train()
        optimizer.zero_grad()
        outputs = model(X_train_tensor)
        loss = criterion(outputs, y_train_tensor)
        loss.backward()
        optimizer.step()

        if (epoch + 1) % 10 == 0:
            print(f"Epoch [{epoch + 1}/{epochs}], Loss: {loss.item():.4f}")

<<<<<<< HEAD
    print("Neural Network Training Complete!")
=======
    # Evaluation
    model.eval()
    with torch.no_grad():
        preds = model(X_test_tensor)
        preds_class = (preds >= 0.5).float().squeeze().numpy()
        y_true = y_test_tensor.squeeze().numpy()

    acc = accuracy_score(y_true, preds_class)
    f1 = f1_score(y_true, preds_class, average='weighted')

    results = {"Accuracy": acc, "F1 Score": f1}
    print(results)
>>>>>>> ba6dd372


if __name__ == '__main__':
    main()<|MERGE_RESOLUTION|>--- conflicted
+++ resolved
@@ -6,29 +6,6 @@
 from imblearn.over_sampling import SMOTE
 from sklearn.preprocessing import StandardScaler
 from sklearn.metrics import accuracy_score, f1_score
-<<<<<<< HEAD
-
-
-class SimpleNN(nn.Module):
-    def __init__(self, input_size):
-        super(SimpleNN, self).__init__()
-        self.network = nn.Sequential(
-            nn.Linear(input_size, 128),
-            nn.ReLU(),
-            nn.Dropout(0.3),
-            nn.Linear(128, 64),
-            nn.ReLU(),
-            nn.Dropout(0.3),
-            nn.Linear(64, 1),
-            nn.Sigmoid()
-        )
-
-    def forward(self, x):
-        return self.network(x)
-=======
-import numpy as np
->>>>>>> ba6dd372
-
 
 class SimpleNN(nn.Module):
     def __init__(self, input_size):
@@ -49,7 +26,7 @@
 
 
 def main():
-    with open('./Dataset/df_train.pkl', 'rb') as f:
+    with open('repo/Dataset/df_train.pkl', 'rb') as f:
         df_train = pickle.load(f)
 
     X = df_train.drop(['Overhype'], axis=1)
@@ -88,22 +65,7 @@
         if (epoch + 1) % 10 == 0:
             print(f"Epoch [{epoch + 1}/{epochs}], Loss: {loss.item():.4f}")
 
-<<<<<<< HEAD
     print("Neural Network Training Complete!")
-=======
-    # Evaluation
-    model.eval()
-    with torch.no_grad():
-        preds = model(X_test_tensor)
-        preds_class = (preds >= 0.5).float().squeeze().numpy()
-        y_true = y_test_tensor.squeeze().numpy()
-
-    acc = accuracy_score(y_true, preds_class)
-    f1 = f1_score(y_true, preds_class, average='weighted')
-
-    results = {"Accuracy": acc, "F1 Score": f1}
-    print(results)
->>>>>>> ba6dd372
 
 
 if __name__ == '__main__':
